--- conflicted
+++ resolved
@@ -139,10 +139,7 @@
 	hostname = "%s"
   }
 }
-<<<<<<< HEAD
 `, modelName, units, revision, exposeStr, hostname)
-=======
-`, modelName, units, revision, exposeStr)
 }
 
 func testAccResourceApplicationConstraints(t *testing.T, modelName string, constraints string) string {
@@ -195,5 +192,4 @@
 	}
 } 
 `, modelName, constraints)
->>>>>>> 5ac09bd7
 }