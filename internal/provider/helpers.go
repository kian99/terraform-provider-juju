// Copyright 2023 Canonical Ltd.
// Licensed under the AGPLv3, see LICENCE file for details.

package provider

import (
	"fmt"

	"github.com/hashicorp/terraform-plugin-framework/diag"
)

// model names for logging
// @module=juju.<subsystem>
// e.g.:
//
//	@module=juju.resource-application
const LogDataSourceMachine = "datasource-machine"
<<<<<<< HEAD
const LogDataSourceModel = "datasource-model"
=======
const LogDataSourceOffer = "datasource-offer"
>>>>>>> 0f7adb32

func addClientNotConfiguredError(diag *diag.Diagnostics, resource, method string) {
	diag.AddError(
		"Provider Error, Client Not Configured",
		fmt.Sprintf("Unable to %s %s resource. Expected configured Juju Client. "+
			"Please report this issue to the provider developers.", method, resource),
	)
}

func addDSClientNotConfiguredError(diag *diag.Diagnostics, dataSource string) {
	diag.AddError(
		"Provider Error, Client Not Configured",
		fmt.Sprintf("Unable to read data source %s. Expected configured Juju Client. "+
			"Please report this issue to the provider developers.", dataSource),
	)
}<|MERGE_RESOLUTION|>--- conflicted
+++ resolved
@@ -14,12 +14,11 @@
 // e.g.:
 //
 //	@module=juju.resource-application
-const LogDataSourceMachine = "datasource-machine"
-<<<<<<< HEAD
-const LogDataSourceModel = "datasource-model"
-=======
-const LogDataSourceOffer = "datasource-offer"
->>>>>>> 0f7adb32
+const (
+	LogDataSourceMachine = "datasource-machine"
+	LogDataSourceModel   = "datasource-model"
+	LogDataSourceOffer   = "datasource-offer"
+)
 
 func addClientNotConfiguredError(diag *diag.Diagnostics, resource, method string) {
 	diag.AddError(
