--- conflicted
+++ resolved
@@ -57,21 +57,12 @@
 				"juju_model": dataSourceModel(),
 			},
 			ResourcesMap: map[string]*schema.Resource{
-<<<<<<< HEAD
-				"juju_model":        resourceModel(),
-				"juju_access_model": resourceAccessModel(),
-				"juju_user":         resourceUser(),
-				"juju_application":  resourceApplication(),
-				"juju_integration":  resourceIntegration(),
-				"juju_offer":        resourceOffer(),
-=======
 				"juju_application": resourceApplication(),
 				"juju_credential":  resourceCredential(),
 				"juju_integration": resourceIntegration(),
 				"juju_model":       resourceModel(),
 				"juju_offer":       resourceOffer(),
 				"juju_user":        resourceUser(),
->>>>>>> 809cb464
 			},
 		}
 
